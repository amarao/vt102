--- conflicted
+++ resolved
@@ -10,142 +10,6 @@
     :license: LGPL, see LICENSE for more details.
 """
 
-<<<<<<< HEAD
-#: *Reset*.
-RIS = u"c"
-
-#: *Index*: Move cursor down one line in same column. If the cursor is
-#: at the bottom margin, the screen performs a scroll-up.
-IND = u"D"
-
-#: *Next line*: Same as :data:`vt102.control.LF`.
-NEL = u"E"
-
-#: Tabulation set: Set a horizontal tab stop at cursor position.
-HTS = u"H"
-
-#: *Reverse index*: Move cursor up one line in same column. If the
-#: cursor is at the top margin, the screen performs a scroll-down.
-RI = u"M"
-
-#: Save cursor: Save cursor position, character attribute (graphic
-#: rendition), character set, and origin mode selection (see
-#: :data:`DECRC`).
-DECSC = u"7"
-
-#: *Restore cursor*: Restore previously saved cursor position, character
-#: attribute (graphic rendition), character set, and origin mode
-#: selection. If none were saved, move cursor to home position.
-DECRC = u"8"
-
-
-# "Sharp" escape sequences.
-# -------------------------
-
-#: *Alignment display*: Fill screen with uppercase E's for testing
-#: screen focus and alignment.
-DECALN = u"8"
-
-
-# ECMA-48 CSI sequences.
-# ---------------------
-
-#: *Insert character*: Insert the indicated # of blank characters.
-ICH = u"@"
-
-#: *Cursor up*: Move cursor up the indicated # of lines in same column.
-#: Cursor stops at top margin.
-CUU = u"A"
-
-#: *Cursor down*: Move cursor down the indicated # of lines in same
-#: column. Cursor stops at bottom margin.
-CUD = u"B"
-
-#: *Cursor forward*: Move cursor right the indicated # of columns.
-#: Cursor stops at right margin.
-CUF = u"C"
-
-#: *Cursor back*: Move cursor left the indicated # of columns. Cursor
-#: stops at left margin.
-CUB = u"D"
-
-#: *Cursor next line*: Move cursor down the indicated # of lines to
-#: column 1.
-CNL = u"E"
-
-#: *Cursor previous line*: Move cursor up the indicated # of lines to
-#: column 1.
-CPL = u"F"
-
-#: *Cursor horizontal align*: Move cursor to the indicated column in
-#: current line.
-CHA = u"G"
-
-#: *Cursor position*: Move cursor to the indicated line, column (origin
-#: at ``1, 1``).
-CUP = u"H"
-
-#: *Erase data* (default: from cursor to end of line).
-ED = u"J"
-
-#: *Erase in line* (default: from cursor to end of line).
-EL = u"K"
-
-#: *Insert line*: Insert the indicated # of blank lines, starting from
-#: the current line. Lines displayed below cursor move down. Lines moved
-#: past the bottom margin are lost.
-IL = u"L"
-
-#: *Delete line*: Delete the indicated # of lines, starting from the
-#: current line. As lines are deleted, lines displayed below cursor
-#: move up. Lines added to bottom of screen have spaces with same
-#: character attributes as last line move up.
-DL = u"M"
-
-#: *Delete character*: Delete the indicated # of characters on the
-#: current line. When character is deleted, all characters to the right
-#: of cursor move left.
-DCH = u"P"
-
-#: *Erase character*: Erase the indicated # of characters on the
-#: current line.
-ECH = u"X"
-
-#: *Horizontal position relative*: Same as :data:`CUF`.
-HPR = u"a"
-
-#: *Vertical position adjust*: Move cursor to the indicated line,
-#: current column.
-VPA = u"d"
-
-#: *Vertical position relative*: Same as :data:`CUD`.
-VPR = u"e"
-
-#: *Horizontal / Vertical position*: Same as :data:`CUP`.
-HVP = u"f"
-
-#: *Tabulation clear*: Clears a horizontal tab stop at cursor position.
-TBC = u"g"
-
-#: *Set mode*.
-SM = u"h"
-
-#: *Reset mode*.
-RM = u"l"
-
-#: *Select graphics rendition*: The terminal can display the following
-#: character attributes that change the character display without
-#: changing the character (see :mod:`vt102.graphics`).
-SGR = u"m"
-
-#: *Select top and bottom margins*: Selects margins, defining the
-#: scrolling region; parameters are top and bottom line. If called
-#: without any arguments, whole screen is used.
-DECSTBM = u"r"
-
-#: *Horizontal position adjust*: Same as :data:`CHA`.
-HPA = u"'"
-=======
 from __future__ import unicode_literals
 
 
@@ -282,5 +146,4 @@
 DECSTBM = "r"
 
 #: *Horizontal position adjust*: Same as :data:`CHA`.
-HPA = "'"
->>>>>>> 97a4ef70
+HPA = "'"