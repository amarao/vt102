--- conflicted
+++ resolved
@@ -52,11 +52,7 @@
 
 
 setup(name="vt102",
-<<<<<<< HEAD
-      version="0.3.8",
-=======
       version="0.3.9",
->>>>>>> 97a4ef70
       packages=find_packages(exclude=["tests"]),
       cmdclass={"test": PyTest},
       platforms=["any"],
