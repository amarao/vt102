#! /usr/bin/env python
# -*- coding: utf-8 -*-

import os
import subprocess
import sys

try:
    from setuptools import find_packages, setup, Command
except ImportError:
    from distutils.core import find_packages, setup, Command


here = os.path.abspath(os.path.dirname(__file__))

DESCRIPTION = "Simple VTXX compatible terminal emulator."

try:
    LONG_DESCRIPTION = open(os.path.join(here, "README.rst")).read()
except IOError:
    LONG_DESCRIPTION = ""


CLASSIFIERS = (
    "Development Status :: 3 - Alpha",
    "Environment :: Console",
    "Intended Audience :: Developers",
    "Operating System :: OS Independent",
    "License :: OSI Approved :: GNU Library or Lesser General Public License (LGPL)",
    "Programming Language :: Python",
    "Programming Language :: Python :: 2.6",
    "Topic :: Terminals :: Terminal Emulators/X Terminals",
)


class PyTest(Command):
    """Unfortunately :mod:`setuptools` support only :mod:`unittest`
    based tests, thus, we have to overider build-in ``test`` command
    to run :mod:`pytest`.

    .. note::

       Please pack your tests, using ``py.test --genscript=runtests.py``
       before commiting, this will eliminate `pytest` dependency.
    """
    user_options = []
    initialize_options = finalize_options = lambda self: None

    def run(self):
        errno = subprocess.call([sys.executable, "runtests.py"])
        raise SystemExit(errno)


setup(name="vt102",
<<<<<<< HEAD
      version="0.3.7",
=======
      version="0.3.8",
>>>>>>> c6c753cd
      packages=find_packages(exclude=["tests"]),
      cmdclass={"test": PyTest},
      platforms=["any"],

      author="Sam Gibson",
      author_email="sam@ifdown.net",
      description=DESCRIPTION,
      long_description=LONG_DESCRIPTION,
      classifiers=CLASSIFIERS,
      keywords=["vt102", "terminal emulator"],
<<<<<<< HEAD
      url="https://github.com/samfoo/vt102",
=======
      url="https://github.com/amarao/vt102",
>>>>>>> c6c753cd
)<|MERGE_RESOLUTION|>--- conflicted
+++ resolved
@@ -52,11 +52,7 @@
 
 
 setup(name="vt102",
-<<<<<<< HEAD
-      version="0.3.7",
-=======
       version="0.3.8",
->>>>>>> c6c753cd
       packages=find_packages(exclude=["tests"]),
       cmdclass={"test": PyTest},
       platforms=["any"],
@@ -67,9 +63,5 @@
       long_description=LONG_DESCRIPTION,
       classifiers=CLASSIFIERS,
       keywords=["vt102", "terminal emulator"],
-<<<<<<< HEAD
-      url="https://github.com/samfoo/vt102",
-=======
       url="https://github.com/amarao/vt102",
->>>>>>> c6c753cd
 )